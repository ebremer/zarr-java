--- conflicted
+++ resolved
@@ -70,10 +70,7 @@
             "sharding_nested,_",
             "crc32c,_",
     })
-<<<<<<< HEAD
-=======
-
->>>>>>> 339a48f5
+
     public void testReadFromZarrita(String codec, String codecParam) throws IOException, ZarrException, InterruptedException {
         String command = pythonPath();
         ProcessBuilder pb = new ProcessBuilder(command, PYTHON_TEST_PATH.resolve("zarrita_write.py").toString(), codec, codecParam, TESTOUTPUT.toString());
@@ -567,29 +564,7 @@
         System.out.println(dev.zarr.zarrjava.v2.Array.open(httpStore.resolve("l4_sample", "color", "1")));
     }
 
-    @ParameterizedTest
-    @ValueSource(booleans = {false,true})
-    public void testParallel(boolean useParallel) throws IOException, ZarrException {
-        int[] testData = new int[512 * 512 * 512];
-        Arrays.setAll(testData, p -> p);
-
-<<<<<<< HEAD
-        StoreHandle storeHandle = new FilesystemStore(TESTOUTPUT).resolve("testParallelRead");
-        ArrayMetadata metadata = Array.metadataBuilder()
-            .withShape(512, 512, 512)
-            .withDataType(DataType.UINT32)
-            .withChunkShape(100, 100, 100)
-            .withFillValue(0)
-            .build();
-        Array writeArray = Array.create(storeHandle, metadata);
-        writeArray.write(ucar.ma2.Array.factory(ucar.ma2.DataType.UINT, new int[]{512, 512, 512}, testData), useParallel);
-
-        Array readArray = Array.open(storeHandle);
-        ucar.ma2.Array result = readArray.read(useParallel);
-
-        Assertions.assertArrayEquals(testData, (int[]) result.get1DJavaArray(ucar.ma2.DataType.INT));
-            clearTestoutputFolder();
-=======
+
     @Test
     public void testReadme1() throws IOException, ZarrException {
         Group hierarchy = Group.open(
@@ -655,6 +630,28 @@
         ucar.ma2.Array localData2 = localArray.read(offset, new int[]{1, 64, 64, 64});
 
         assert MultiArrayUtils.allValuesEqual(httpData2, localData2);
->>>>>>> 339a48f5
-    }
-}+    }
+
+    @ParameterizedTest
+    @ValueSource(booleans = {false,true})
+    public void testParallel(boolean useParallel) throws IOException, ZarrException {
+        int[] testData = new int[512 * 512 * 512];
+        Arrays.setAll(testData, p -> p);
+
+        StoreHandle storeHandle = new FilesystemStore(TESTOUTPUT).resolve("testParallelRead");
+        ArrayMetadata metadata = Array.metadataBuilder()
+            .withShape(512, 512, 512)
+            .withDataType(DataType.UINT32)
+            .withChunkShape(100, 100, 100)
+            .withFillValue(0)
+            .build();
+        Array writeArray = Array.create(storeHandle, metadata);
+        writeArray.write(ucar.ma2.Array.factory(ucar.ma2.DataType.UINT, new int[]{512, 512, 512}, testData), useParallel);
+
+        Array readArray = Array.open(storeHandle);
+        ucar.ma2.Array result = readArray.read(useParallel);
+
+        Assertions.assertArrayEquals(testData, (int[]) result.get1DJavaArray(ucar.ma2.DataType.INT));
+            clearTestoutputFolder();
+    }
+}
