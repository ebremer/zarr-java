package dev.zarr.zarrjava;

import com.amazonaws.auth.AWSStaticCredentialsProvider;
import com.amazonaws.auth.AnonymousAWSCredentials;
import com.amazonaws.services.s3.AmazonS3ClientBuilder;
import com.fasterxml.jackson.databind.ObjectMapper;
import com.github.luben.zstd.Zstd;
import com.github.luben.zstd.ZstdCompressCtx;
import com.google.common.collect.Maps;
import dev.zarr.zarrjava.store.*;
import dev.zarr.zarrjava.utils.MultiArrayUtils;
import dev.zarr.zarrjava.v3.*;
import dev.zarr.zarrjava.v3.codec.Codec;
import dev.zarr.zarrjava.v3.codec.CodecBuilder;
import dev.zarr.zarrjava.v3.codec.core.BytesCodec;
import dev.zarr.zarrjava.v3.codec.core.TransposeCodec;
import org.junit.jupiter.api.Assertions;
import org.junit.jupiter.api.BeforeAll;
import org.junit.jupiter.api.Test;
import org.junit.jupiter.params.ParameterizedTest;
import org.junit.jupiter.params.provider.CsvSource;
import org.junit.jupiter.params.provider.MethodSource;
import org.junit.jupiter.params.provider.ValueSource;
import ucar.ma2.MAMath;

import java.io.*;
import java.nio.ByteBuffer;
import java.nio.file.Files;
import java.nio.file.Path;
import java.nio.file.Paths;
import java.util.Arrays;
import java.util.Comparator;
import java.util.HashMap;
import java.util.Map;
import java.util.function.Function;
import java.util.stream.Stream;

import static org.junit.Assert.assertThrows;

public class ZarrTest {

    final static Path TESTDATA = Paths.get("testdata");
    final static Path TESTOUTPUT = Paths.get("testoutput");
    final static Path PYTHON_TEST_PATH = Paths.get("src/test/python-scripts/");

    public static String pythonPath() {
        if (System.getProperty("os.name").startsWith("Windows")) {
            return "venv_zarrita\\Scripts\\python.exe";
        }
        return "venv_zarrita/bin/python";
    }

    @BeforeAll
    public static void clearTestoutputFolder() throws IOException {
        if (Files.exists(TESTOUTPUT)) {
            try (Stream<Path> walk = Files.walk(TESTOUTPUT)) {
                walk.sorted(Comparator.reverseOrder()).map(Path::toFile).forEach(File::delete);
            }
        }
        Files.createDirectory(TESTOUTPUT);
    }

    @ParameterizedTest
    @CsvSource({
            "blosc,blosclz_noshuffle_0", "blosc,lz4_shuffle_6", "blosc,lz4hc_bitshuffle_3", "blosc,zlib_shuffle_5", "blosc,zstd_bitshuffle_9",
            "gzip,0", "gzip,5",
            "zstd,0_true", "zstd,5_true", "zstd,0_false", "zstd,5_false",
            "bytes,BIG", "bytes,LITTLE",
            "transpose,_",
            "sharding,start", "sharding,end",
            "sharding_nested,_",
            "crc32c,_",
    })

    public void testReadFromZarrita(String codec, String codecParam) throws IOException, ZarrException, InterruptedException {
        String command = pythonPath();
        ProcessBuilder pb = new ProcessBuilder(command, PYTHON_TEST_PATH.resolve("zarrita_write.py").toString(), codec, codecParam, TESTOUTPUT.toString());
        Process process = pb.start();

        BufferedReader reader = new BufferedReader(new InputStreamReader(process.getInputStream()));
        String line;
        while ((line = reader.readLine()) != null) {
            System.out.println(line);
        }

        BufferedReader readerErr = new BufferedReader(new InputStreamReader(process.getErrorStream()));
        while ((line = readerErr.readLine()) != null) {
            System.err.println(line);
        }

        int exitCode = process.waitFor();
        assert exitCode == 0;

        Array array = Array.open(new FilesystemStore(TESTOUTPUT).resolve("read_from_zarrita", codec, codecParam));
        ucar.ma2.Array result = array.read();

        //for expected values see zarrita_write.py
        Assertions.assertArrayEquals(new int[]{16, 16}, result.getShape());
        Assertions.assertEquals(DataType.INT32, array.metadata.dataType);
        Assertions.assertArrayEquals(new int[]{2, 8}, array.metadata.chunkShape());
        Assertions.assertEquals(42, array.metadata.attributes.get("answer"));

        int[] expectedData = new int[16 * 16];
        Arrays.setAll(expectedData, p -> p);
        Assertions.assertArrayEquals(expectedData, (int[]) result.get1DJavaArray(ucar.ma2.DataType.INT));
    }

    @CsvSource({"0,true", "0,false", "5, true", "10, false"})
    @ParameterizedTest
    public void testZstdLibrary(int clevel, boolean checksumFlag) throws IOException, InterruptedException {
        //compress using ZstdCompressCtx
        int number = 123456;
        byte[] src = ByteBuffer.allocate(4).putInt(number).array();
        byte[] compressed;
        try (ZstdCompressCtx ctx = new ZstdCompressCtx()) {
            ctx.setLevel(clevel);
            ctx.setChecksum(checksumFlag);
            compressed = ctx.compress(src);
        }
        //decompress with Zstd.decompress
        long originalSize = Zstd.decompressedSize(compressed);
        byte[] decompressed = Zstd.decompress(compressed, (int) originalSize);
        Assertions.assertEquals(number, ByteBuffer.wrap(decompressed).getInt());

        //write compressed to file
        String compressedDataPath = TESTOUTPUT.resolve("compressed" + clevel + checksumFlag + ".bin").toString();
        try (FileOutputStream fos = new FileOutputStream(compressedDataPath)) {
            fos.write(compressed);
        }

        //decompress in python
        Process process = new ProcessBuilder(
                pythonPath(),
                PYTHON_TEST_PATH.resolve("zstd_decompress.py").toString(),
                compressedDataPath,
                Integer.toString(number)
        ).start();
        int exitCode = process.waitFor();
        assert exitCode == 0;
    }

    @ParameterizedTest
    @CsvSource({
            "blosc,blosclz_noshuffle_0", "blosc,lz4_shuffle_6", "blosc,lz4hc_bitshuffle_3", "blosc,zlib_shuffle_5", "blosc,zstd_bitshuffle_9",
            "gzip,0", "gzip,5",
            "zstd,0_true", "zstd,5_true", "zstd,0_false", "zstd,5_false",
            "bytes,BIG", "bytes,LITTLE",
            "transpose,_",
            "sharding,start", "sharding,end",
            "sharding_nested,_",
            "crc32c,_",
    })
    public void testWriteReadWithZarrita(String codec, String codecParam) throws Exception {
        int[] testData = new int[16 * 16 * 16];
        Arrays.setAll(testData, p -> p);

        Map<String, Object> attributes = new HashMap<>();
        attributes.put("test_key", "test_value");

        StoreHandle storeHandle = new FilesystemStore(TESTOUTPUT).resolve("write_to_zarrita", codec, codecParam);
        ArrayMetadataBuilder builder = Array.metadataBuilder()
                .withShape(16, 16, 16)
                .withDataType(DataType.UINT32)
                .withChunkShape(2, 4, 8)
                .withFillValue(0)
                .withAttributes(attributes);

        switch (codec) {
            case "blosc":
                String cname = codecParam.split("_")[0];
                String shuffle = codecParam.split("_")[1];
                int clevel_blosc = Integer.parseInt(codecParam.split("_")[2]);
                builder = builder.withCodecs(c -> c.withBlosc(cname, shuffle, clevel_blosc));
                break;
            case "gzip":
                builder = builder.withCodecs(c -> c.withGzip(Integer.parseInt(codecParam)));
                break;
            case "zstd":
                int clevel_zstd = Integer.parseInt(codecParam.split("_")[0]);
                boolean checksum = Boolean.parseBoolean(codecParam.split("_")[1]);
                builder = builder.withCodecs(c -> c.withZstd(clevel_zstd, checksum));
                break;
            case "bytes":
                builder = builder.withCodecs(c -> c.withBytes(codecParam));
                break;
            case "transpose":
                builder = builder.withCodecs(c -> c.withTranspose(new int[]{1, 0, 2}));
                break;
            case "sharding":
                builder = builder.withCodecs(c -> c.withSharding(new int[]{2, 2, 4}, c1 -> c1.withBytes("LITTLE"), codecParam));
                break;
            case "sharding_nested":
                builder = builder.withCodecs(c -> c.withSharding(new int[]{2, 2, 4}, c1 -> c1.withSharding(new int[]{2, 1, 2}, c2 -> c2.withBytes("LITTLE"))));
                break;
            case "crc32c":
                builder = builder.withCodecs(CodecBuilder::withCrc32c);
                break;
            default:
                throw new IllegalArgumentException("Invalid Codec: " + codec);
        }

        Array writeArray = Array.create(storeHandle, builder.build());
        writeArray.write(ucar.ma2.Array.factory(ucar.ma2.DataType.UINT, new int[]{16, 16, 16}, testData));

        //read in zarr-java
        Array readArray = Array.open(storeHandle);
        ucar.ma2.Array result = readArray.read();

        Assertions.assertArrayEquals(new int[]{16, 16, 16}, result.getShape());
        Assertions.assertEquals(DataType.UINT32, readArray.metadata.dataType);
        Assertions.assertArrayEquals(new int[]{2, 4, 8}, readArray.metadata.chunkShape());
        Assertions.assertEquals("test_value", readArray.metadata.attributes.get("test_key"));

        Assertions.assertArrayEquals(testData, (int[]) result.get1DJavaArray(ucar.ma2.DataType.UINT));

        //read in zarrita
        String command = pythonPath();

        ProcessBuilder pb = new ProcessBuilder(command, PYTHON_TEST_PATH.resolve("zarrita_read.py").toString(), codec, codecParam, TESTOUTPUT.toString());
        Process process = pb.start();

        BufferedReader reader = new BufferedReader(new InputStreamReader(process.getInputStream()));
        String line;
        while ((line = reader.readLine()) != null) {
            System.out.println(line);
        }

        BufferedReader readerErr = new BufferedReader(new InputStreamReader(process.getErrorStream()));
        while ((line = readerErr.readLine()) != null) {
            System.err.println(line);
        }

        int exitCode = process.waitFor();
        assert exitCode == 0;
    }

    static Stream<Function<CodecBuilder, CodecBuilder>> invalidCodecBuilder() {
        return Stream.of(
            c -> c.withBytes(BytesCodec.Endian.LITTLE).withBytes(BytesCodec.Endian.LITTLE),
            c -> c.withBlosc().withBytes(BytesCodec.Endian.LITTLE),
            c -> c.withBytes(BytesCodec.Endian.LITTLE).withTranspose(new int[]{1, 0}),
            c -> c.withTranspose(new int[]{1, 0}).withBytes(BytesCodec.Endian.LITTLE).withTranspose(new int[]{1, 0})
        );
    }

    @ParameterizedTest
    @MethodSource("invalidCodecBuilder")
    public void testCheckInvalidCodecConfiguration(Function<CodecBuilder, CodecBuilder> codecBuilder) throws Exception {
        StoreHandle storeHandle = new FilesystemStore(TESTOUTPUT).resolve("invalid_codec_config", String.valueOf(codecBuilder.hashCode()));
        ArrayMetadataBuilder builder = Array.metadataBuilder()
            .withShape(new long[]{4, 4})
            .withDataType(DataType.UINT32)
            .withChunkShape(new int[]{2, 2})
            .withCodecs(codecBuilder);

        assertThrows(ZarrException.class, () -> Array.create(storeHandle, builder.build()));
    }

    @Test
    public void testLargerChunkSizeThanArraySize() throws ZarrException, IOException {
        int[] testData = new int[16 * 16 * 16];
        Arrays.setAll(testData, p -> p);

        StoreHandle storeHandle = new FilesystemStore(TESTOUTPUT).resolve("larger_chunk_size_than_array");
        ArrayMetadata metadata = Array.metadataBuilder()
            .withShape(16, 16, 16)
            .withDataType(DataType.UINT32)
            .withChunkShape(32, 32, 32)
            .withFillValue(0)
            .build();
        Array writeArray = Array.create(storeHandle, metadata);
        writeArray.write(ucar.ma2.Array.factory(ucar.ma2.DataType.UINT, new int[]{16, 16, 16}, testData));

        //read in zarr-java
        Array readArray = Array.open(storeHandle);
        ucar.ma2.Array result = readArray.read();

        Assertions.assertArrayEquals(testData, (int[]) result.get1DJavaArray(ucar.ma2.DataType.UINT));
    }

    static Stream<int[]> invalidChunkSizes() {
        return Stream.of(
            new int[]{1},
            new int[]{1, 1, 1}
        );
    }

    @ParameterizedTest
    @MethodSource("invalidChunkSizes")
    public void testCheckInvalidChunkDimensions(int[] chunkSize) {
        long[] shape = new long[]{4, 4};

        StoreHandle storeHandle = new FilesystemStore(TESTOUTPUT).resolve("invalid_chunksize");
        ArrayMetadataBuilder builder = Array.metadataBuilder()
            .withShape(shape)
            .withDataType(DataType.UINT32)
            .withChunkShape(chunkSize);

        assertThrows(ZarrException.class, builder::build);
    }

    static Stream<int[]> invalidShardSizes() {
        return Stream.of(
            new int[]{4},           //wrong dims
            new int[]{4, 4, 4},     //wrong dims
            new int[]{1, 1},        //smaller than inner chunk shape
            new int[]{5, 5},        //no exact multiple of inner chunk shape
            new int[]{2, 1},        //smaller than inner chunk shape in 2nd dimension
            new int[]{2, 5}         //no exact multiple of inner chunk shape in 2nd dimension
        );
    }

    @ParameterizedTest
    @MethodSource("invalidShardSizes")
    public void testCheckShardingBounds(int[] shardSize) throws Exception {
        long[] shape = new long[]{10, 10};
        int[] innerChunkSize = new int[]{2, 2};

        ArrayMetadataBuilder builder = Array.metadataBuilder()
            .withShape(shape)
            .withDataType(DataType.UINT32).withChunkShape(shardSize);

        if (false) {
            int[] nestedChunkSize = new int[]{4, 4};
            builder = builder.withCodecs(c -> c.withSharding(new int[]{2, 2}, c1 -> c1.withSharding(nestedChunkSize, c2 -> c2.withBytes("LITTLE"))));
        }
        builder = builder.withCodecs(c -> c.withSharding(innerChunkSize, c1 -> c1.withBytes("LITTLE")));
        assertThrows(ZarrException.class, builder::build);
    }

    @ParameterizedTest
    @CsvSource({"0,true", "0,false", "5, true", "5, false"})
    public void testZstdCodecReadWrite(int clevel, boolean checksum) throws ZarrException, IOException {
        int[] testData = new int[16 * 16 * 16];
        Arrays.setAll(testData, p -> p);

        StoreHandle storeHandle = new FilesystemStore(TESTOUTPUT).resolve("testZstdCodecReadWrite", "checksum_" + checksum, "clevel_" + clevel);
        ArrayMetadataBuilder builder = Array.metadataBuilder()
                .withShape(16, 16, 16)
                .withDataType(DataType.UINT32)
                .withChunkShape(2, 4, 8)
                .withFillValue(0)
                .withCodecs(c -> c.withZstd(clevel, checksum));
        Array writeArray = Array.create(storeHandle, builder.build());
        writeArray.write(ucar.ma2.Array.factory(ucar.ma2.DataType.UINT, new int[]{16, 16, 16}, testData));

        Array readArray = Array.open(storeHandle);
        ucar.ma2.Array result = readArray.read();

        Assertions.assertArrayEquals(testData, (int[]) result.get1DJavaArray(ucar.ma2.DataType.UINT));
    }

    @Test
    public void testTransposeCodec() throws ZarrException {
        ucar.ma2.Array testData = ucar.ma2.Array.factory(ucar.ma2.DataType.UINT, new int[]{2, 3, 3}, new int[]{
            0, 1, 2, 3, 4, 5, 6, 7, 8, 9, 10, 11, 12, 13, 14, 15, 16, 17});
        ucar.ma2.Array testDataTransposed120 = ucar.ma2.Array.factory(ucar.ma2.DataType.UINT, new int[]{3, 3, 2}, new int[]{
            0, 9, 1, 10, 2, 11, 3, 12, 4, 13, 5, 14, 6, 15, 7, 16, 8, 17});

        TransposeCodec transposeCodec = new TransposeCodec(new TransposeCodec.Configuration(new int[]{1, 2, 0}));
        transposeCodec.setCoreArrayMetadata(new ArrayMetadata.CoreArrayMetadata(
            new long[]{2, 3, 3},
            new int[]{2, 3, 3},
            DataType.UINT32,
            null));

        assert MAMath.equals(testDataTransposed120, transposeCodec.encode(testData));
        assert MAMath.equals(testData, transposeCodec.decode(testDataTransposed120));
    }

    static Stream<int[]> invalidTransposeOrder() {
        return Stream.of(
            new int[]{1, 0, 0},
            new int[]{1, 2, 3},
            new int[]{1, 2, 3, 0},
            new int[]{1, 2}
        );
    }

    @ParameterizedTest
    @MethodSource("invalidChunkSizes")
    public void testCheckInvalidTransposeOrder(int[] transposeOrder) throws Exception {
        int[] shapeInt = new int[]{2, 3, 3};
        long[] shapeLong = new long[]{2, 3, 3};

        TransposeCodec transposeCodec = new TransposeCodec(new TransposeCodec.Configuration(transposeOrder));
        transposeCodec.setCoreArrayMetadata(new ArrayMetadata.CoreArrayMetadata(
            shapeLong,
            shapeInt,
            DataType.UINT32,
            null));

        ucar.ma2.Array testData = ucar.ma2.Array.factory(ucar.ma2.DataType.UINT, shapeInt);
        assertThrows(ZarrException.class, () -> transposeCodec.encode(testData));
    }

    @Test
    public void testFileSystemStores() throws IOException, ZarrException {
        FilesystemStore fsStore = new FilesystemStore(TESTDATA);
        ObjectMapper objectMapper = Node.makeObjectMapper();

        GroupMetadata group = objectMapper.readValue(
                Files.readAllBytes(TESTDATA.resolve("l4_sample").resolve("zarr.json")),
                GroupMetadata.class
        );

        System.out.println(group);
        System.out.println(objectMapper.writeValueAsString(group));

        ArrayMetadata arrayMetadata = objectMapper.readValue(Files.readAllBytes(TESTDATA.resolve(
                        "l4_sample").resolve("color").resolve("1").resolve("zarr.json")),
                ArrayMetadata.class);

        System.out.println(arrayMetadata);
        System.out.println(objectMapper.writeValueAsString(arrayMetadata));

        System.out.println(
                Array.open(fsStore.resolve("l4_sample", "color", "1")));
        System.out.println(
                Arrays.toString(Group.open(fsStore.resolve("l4_sample")).list().toArray(Node[]::new)));
        System.out.println(
                Arrays.toString(((Group) Group.open(fsStore.resolve("l4_sample")).get("color")).list()
                        .toArray(Node[]::new)));
    }

    @Test
    public void testS3Store() throws IOException, ZarrException {
        S3Store s3Store = new S3Store(AmazonS3ClientBuilder.standard()
                .withRegion("eu-west-1")
                .withCredentials(new AWSStaticCredentialsProvider(new AnonymousAWSCredentials()))
                .build(), "static.webknossos.org", "data");
        System.out.println(Array.open(s3Store.resolve("zarr_v3", "l4_sample", "color", "1")));
    }

    @Test
    public void testHttpStore() throws IOException, ZarrException {
        HttpStore httpStore = new HttpStore("https://static.webknossos.org/data/");
        System.out.println(
                dev.zarr.zarrjava.v2.Array.open(httpStore.resolve("l4_sample", "color", "1")));
        System.out.println(Array.open(httpStore.resolve("zarr_v3", "l4_sample", "color", "1")));
    }

    @Test
    public void testV3ShardingReadCutout() throws IOException, ZarrException {
        Array array = Array.open(new FilesystemStore(TESTDATA).resolve("l4_sample", "color", "1"));

        ucar.ma2.Array outArray = array.read(new long[]{0, 3073, 3073, 513}, new int[]{1, 64, 64, 64});
        Assertions.assertEquals(outArray.getSize(), 64 * 64 * 64);
        Assertions.assertEquals(outArray.getByte(0), -98);
    }

    @Test
    public void testV3Access() throws IOException, ZarrException {
        Array readArray = Array.open(new FilesystemStore(TESTDATA).resolve("l4_sample", "color", "1"));

        ucar.ma2.Array outArray = readArray.access().withOffset(0, 3073, 3073, 513)
                .withShape(1, 64, 64, 64)
                .read();
        Assertions.assertEquals(outArray.getSize(), 64 * 64 * 64);
        Assertions.assertEquals(outArray.getByte(0), -98);

        Array writeArray = Array.create(
                new FilesystemStore(TESTOUTPUT).resolve("l4_sample_2", "color", "1"),
                readArray.metadata
        );
        writeArray.access().withOffset(0, 3073, 3073, 513).write(outArray);
    }

    @ParameterizedTest
    @ValueSource(strings = {"start", "end"})
    public void testV3ShardingReadWrite(String indexLocation) throws IOException, ZarrException {
        Array readArray = Array.open(
                new FilesystemStore(TESTDATA).resolve("sharding_index_location", indexLocation));
        ucar.ma2.Array readArrayContent = readArray.read();
        Array writeArray = Array.create(
                new FilesystemStore(TESTOUTPUT).resolve("sharding_index_location", indexLocation),
                readArray.metadata
        );
        writeArray.write(readArrayContent);
        ucar.ma2.Array outArray = writeArray.read();

        assert MultiArrayUtils.allValuesEqual(readArrayContent, outArray);
    }

    @Test
    public void testV3Codecs() throws IOException, ZarrException {
        int[] readShape = new int[]{1, 1, 1024, 1024};
        Array readArray = Array.open(
                new FilesystemStore(TESTDATA).resolve("l4_sample", "color", "8-8-2"));
        ucar.ma2.Array readArrayContent = readArray.read(new long[4], readShape);
        {
            Array gzipArray = Array.create(
                    new FilesystemStore(TESTOUTPUT).resolve("l4_sample_gzip", "color", "8-8-2"),
                    Array.metadataBuilder(readArray.metadata).withCodecs(c -> c.withGzip(5)).build()
            );
            gzipArray.write(readArrayContent);
            ucar.ma2.Array outGzipArray = gzipArray.read(new long[4], readShape);
            assert MultiArrayUtils.allValuesEqual(outGzipArray, readArrayContent);
        }
        {
            Array bloscArray = Array.create(
                    new FilesystemStore(TESTOUTPUT).resolve("l4_sample_blosc", "color", "8-8-2"),
                    Array.metadataBuilder(readArray.metadata).withCodecs(c -> c.withBlosc("zstd", 5)).build()
            );
            bloscArray.write(readArrayContent);
            ucar.ma2.Array outBloscArray = bloscArray.read(new long[4], readShape);
            assert MultiArrayUtils.allValuesEqual(outBloscArray, readArrayContent);
        }
        {
            Array zstdArray = Array.create(
                    new FilesystemStore(TESTOUTPUT).resolve("l4_sample_zstd", "color", "8-8-2"),
                    Array.metadataBuilder(readArray.metadata).withCodecs(c -> c.withZstd(10)).build()
            );
            zstdArray.write(readArrayContent);
            ucar.ma2.Array outZstdArray = zstdArray.read(new long[4], readShape);
            assert MultiArrayUtils.allValuesEqual(outZstdArray, readArrayContent);
        }
    }

    @Test
    public void testV3ArrayMetadataBuilder() throws ZarrException {
        Array.metadataBuilder()
                .withShape(1, 4096, 4096, 1536)
                .withDataType(DataType.UINT32)
                .withChunkShape(1, 1024, 1024, 1024)
                .withFillValue(0)
                .withCodecs(
                        c -> c.withSharding(new int[]{1, 32, 32, 32}, CodecBuilder::withBlosc))
                .build();
    }

    @Test
    public void testV3FillValue() throws ZarrException {
        Assertions.assertEquals((int) ArrayMetadata.parseFillValue(0, DataType.UINT32), 0);
        Assertions.assertEquals((int) ArrayMetadata.parseFillValue("0x00010203", DataType.UINT32), 50462976);
        Assertions.assertEquals((byte) ArrayMetadata.parseFillValue("0b00000010", DataType.UINT8), 2);
        assert Double.isNaN((double) ArrayMetadata.parseFillValue("NaN", DataType.FLOAT64));
        assert Double.isInfinite((double) ArrayMetadata.parseFillValue("-Infinity", DataType.FLOAT64));
    }

    @Test
    public void testV3Group() throws IOException, ZarrException {
        FilesystemStore fsStore = new FilesystemStore(TESTOUTPUT);

        Map<String, Object> attributes = new HashMap<>();
        attributes.put("hello", "world");

        Group group = Group.create(fsStore.resolve("testgroup"));
        Group group2 = group.createGroup("test2", attributes);
        Array array = group2.createArray("array", b ->
                b.withShape(10, 10)
                        .withDataType(DataType.UINT8)
                        .withChunkShape(5, 5)
        );
        array.write(new long[]{2, 2}, ucar.ma2.Array.factory(ucar.ma2.DataType.UBYTE, new int[]{8, 8}));

        Assertions.assertArrayEquals(((Array) ((Group) group.listAsArray()[0]).listAsArray()[0]).metadata.chunkShape(), new int[]{5, 5});
    }

    @Test
    public void testV2() throws IOException {
        FilesystemStore fsStore = new FilesystemStore("");
        HttpStore httpStore = new HttpStore("https://static.webknossos.org/data");

        System.out.println(dev.zarr.zarrjava.v2.Array.open(httpStore.resolve("l4_sample", "color", "1")));
    }


    @Test
    public void testReadme1() throws IOException, ZarrException {
        Group hierarchy = Group.open(
                new HttpStore("https://static.webknossos.org/data/zarr_v3")
                        .resolve("l4_sample")
        );
        Group color = (Group) hierarchy.get("color");
        Array array = (Array) color.get("1");
        ucar.ma2.Array outArray = array.read(
                new long[]{0, 3073, 3073, 513}, // offset
                new int[]{1, 64, 64, 64} // shape
        );
    }

    @Test
    public void testReadme2() throws IOException, ZarrException {
        Array array = Array.create(
                new FilesystemStore(TESTOUTPUT).resolve("testoutput", "color", "1"),
                Array.metadataBuilder()
                        .withShape(1, 4096, 4096, 1536)
                        .withDataType(DataType.UINT32)
                        .withChunkShape(1, 1024, 1024, 1024)
                        .withFillValue(0)
                        .withCodecs(c -> c.withSharding(new int[]{1, 32, 32, 32}, c1 -> c1.withBlosc()))
                        .build()
        );
        ucar.ma2.Array data = ucar.ma2.Array.factory(ucar.ma2.DataType.UINT, new int[]{1, 1, 2, 2}, new int[]{1, 2, 3, 4});
        array.write(
                new long[]{0, 0, 0, 0}, // offset
                data
        );
        ucar.ma2.Array output = array.read(new long[]{0, 0, 0, 0}, new int[]{1, 1, 2, 2});
        assert MultiArrayUtils.allValuesEqual(data, output);

    }

    @ParameterizedTest
    @ValueSource(strings = {"1", "2-2-1", "4-4-1", "16-16-4"})
    public void testReadL4Sample(String mag) throws IOException, ZarrException {
        StoreHandle httpStoreHandle = new HttpStore("https://static.webknossos.org/data/zarr_v3/").resolve("l4_sample", "color", mag);
        StoreHandle localStoreHandle = new FilesystemStore(TESTDATA).resolve("l4_sample", "color", mag);

        Array httpArray = Array.open(httpStoreHandle);
        Array localArray = Array.open(localStoreHandle);
        System.out.println(httpArray);
        System.out.println(localArray);

        ucar.ma2.Array httpData1 = httpArray.read(new long[]{0, 0, 0, 0}, new int[]{1, 64, 64, 64});
        ucar.ma2.Array localData1 = localArray.read(new long[]{0, 0, 0, 0}, new int[]{1, 64, 64, 64});

        assert MultiArrayUtils.allValuesEqual(httpData1, localData1);

        //offset to where l4_sample contains non-zero values
        long[] offset = new long[4];
        long[] originalOffset = new long[]{0, 3073, 3073, 513};
        long[] originalShape = new long[]{1, 4096, 4096, 2048};
        long[] arrayShape = httpArray.metadata.shape;
        for (int i = 0; i < 4; i++) {
            offset[i] = originalOffset[i] / (originalShape[i] / arrayShape[i]);
        }

        ucar.ma2.Array httpData2 = httpArray.read(offset, new int[]{1, 64, 64, 64});
        ucar.ma2.Array localData2 = localArray.read(offset, new int[]{1, 64, 64, 64});

        assert MultiArrayUtils.allValuesEqual(httpData2, localData2);
    }

<<<<<<< HEAD
    @Test
    public void testMetadataAcceptsStorageTransformer() throws ZarrException, IOException {
        StoreHandle localStoreHandle = new FilesystemStore(TESTDATA).resolve("storage_transformer");
        Map<String, Object>[] storageTransformers1 = Array.open(localStoreHandle).metadata.storageTransformers;

        Array array2 = Array.create(
            new FilesystemStore(TESTOUTPUT).resolve("storage_transformer"),
            Array.metadataBuilder()
                .withShape(1)
                .withChunkShape(1)
                .withDataType(DataType.UINT8)
                .withStorageTransformers(new HashMap[]{new HashMap<String, Object>(){
                    {
                        put("name", "chunk-manifest-json");
                        put("configuration", new HashMap<String, Object>(){
                            {
                                put("manifest", "./manifest.json");
                            }
                        });
                    }
                }})
                .build()
        );
        Map<String, Object>[] storageTransformers2 = array2.metadata.storageTransformers;
        assert Maps.difference(storageTransformers1[0], storageTransformers2[0]).areEqual();
    }
}
=======
    @ParameterizedTest
    @ValueSource(booleans = {false,true})
    public void testParallel(boolean useParallel) throws IOException, ZarrException {
        int[] testData = new int[512 * 512 * 512];
        Arrays.setAll(testData, p -> p);

        StoreHandle storeHandle = new FilesystemStore(TESTOUTPUT).resolve("testParallelRead");
        ArrayMetadata metadata = Array.metadataBuilder()
            .withShape(512, 512, 512)
            .withDataType(DataType.UINT32)
            .withChunkShape(100, 100, 100)
            .withFillValue(0)
            .build();
        Array writeArray = Array.create(storeHandle, metadata);
        writeArray.write(ucar.ma2.Array.factory(ucar.ma2.DataType.UINT, new int[]{512, 512, 512}, testData), useParallel);

        Array readArray = Array.open(storeHandle);
        ucar.ma2.Array result = readArray.read(useParallel);

        Assertions.assertArrayEquals(testData, (int[]) result.get1DJavaArray(ucar.ma2.DataType.UINT));
            clearTestoutputFolder();
    }
}
>>>>>>> 87c04fa8
<|MERGE_RESOLUTION|>--- conflicted
+++ resolved
@@ -633,7 +633,29 @@
         assert MultiArrayUtils.allValuesEqual(httpData2, localData2);
     }
 
-<<<<<<< HEAD
+    @ParameterizedTest
+    @ValueSource(booleans = {false,true})
+    public void testParallel(boolean useParallel) throws IOException, ZarrException {
+        int[] testData = new int[512 * 512 * 512];
+        Arrays.setAll(testData, p -> p);
+
+        StoreHandle storeHandle = new FilesystemStore(TESTOUTPUT).resolve("testParallelRead");
+        ArrayMetadata metadata = Array.metadataBuilder()
+            .withShape(512, 512, 512)
+            .withDataType(DataType.UINT32)
+            .withChunkShape(100, 100, 100)
+            .withFillValue(0)
+            .build();
+        Array writeArray = Array.create(storeHandle, metadata);
+        writeArray.write(ucar.ma2.Array.factory(ucar.ma2.DataType.UINT, new int[]{512, 512, 512}, testData), useParallel);
+
+        Array readArray = Array.open(storeHandle);
+        ucar.ma2.Array result = readArray.read(useParallel);
+
+        Assertions.assertArrayEquals(testData, (int[]) result.get1DJavaArray(ucar.ma2.DataType.UINT));
+            clearTestoutputFolder();
+    }
+
     @Test
     public void testMetadataAcceptsStorageTransformer() throws ZarrException, IOException {
         StoreHandle localStoreHandle = new FilesystemStore(TESTDATA).resolve("storage_transformer");
@@ -661,28 +683,3 @@
         assert Maps.difference(storageTransformers1[0], storageTransformers2[0]).areEqual();
     }
 }
-=======
-    @ParameterizedTest
-    @ValueSource(booleans = {false,true})
-    public void testParallel(boolean useParallel) throws IOException, ZarrException {
-        int[] testData = new int[512 * 512 * 512];
-        Arrays.setAll(testData, p -> p);
-
-        StoreHandle storeHandle = new FilesystemStore(TESTOUTPUT).resolve("testParallelRead");
-        ArrayMetadata metadata = Array.metadataBuilder()
-            .withShape(512, 512, 512)
-            .withDataType(DataType.UINT32)
-            .withChunkShape(100, 100, 100)
-            .withFillValue(0)
-            .build();
-        Array writeArray = Array.create(storeHandle, metadata);
-        writeArray.write(ucar.ma2.Array.factory(ucar.ma2.DataType.UINT, new int[]{512, 512, 512}, testData), useParallel);
-
-        Array readArray = Array.open(storeHandle);
-        ucar.ma2.Array result = readArray.read(useParallel);
-
-        Assertions.assertArrayEquals(testData, (int[]) result.get1DJavaArray(ucar.ma2.DataType.UINT));
-            clearTestoutputFolder();
-    }
-}
->>>>>>> 87c04fa8
